--- conflicted
+++ resolved
@@ -119,19 +119,19 @@
       '00':
         name: 'off'
         description: sets Speaker Off
-        models: set1
+        models: set3
       '01':
         name: 'on'
         description: sets Speaker On
-        models: set1
+        models: set3
       UP:
         name: up
         description: sets Speaker Switch Wrap-Around
-        models: set1
+        models: set3
       QSTN:
         name: query
         description: gets the Speaker State
-        models: set1
+        models: set3
   SPL:
     name: speaker-layout
     description: Speaker Layout Command
@@ -778,16 +778,6 @@
     name: audio-information
     description: Audio Information Command
     values:
-<<<<<<< HEAD
-      nnnnn:nnnnn:
-        description: Information of Audio(Same Immediate Display ',' is separator of
-          informations)
-        models: set30
-      QSTN:
-        name: query
-        description: gets Information of Audio
-        models: set30
-=======
       "a..a,b..b,c\u2026c,d..d,e\u2026e,f\u2026f,":
         name: a-a-b-b-c-c-d-d-e-e-f-f
         description: "Infomation of Audio(Same Immediate Display ',' is separator\
@@ -797,8 +787,8 @@
         models: set1
       "a..a,b..b,c\u2026c,d..d,e\u2026e,f\u2026f,g\u2026g,h\u2026h,i\u2026I,j\u2026j":
         name: a-a-b-b-c-c-d-d-e-e-f-f-g-g-h-h-i-i-j-j
-        description: "Infomation of Audio(Same Immediate Display ',' is separator\
-          \ of infomations)\na...a: Audio Input Port\nb\u2026b: Input Signal Format\n\
+        description: "Information of Audio(Same Immediate Display ',' is separator\
+          \ of infomartions)\na...a: Audio Input Port\nb\u2026b: Input Signal Format\n\
           c\u2026c: Sampling Frequency\nd\u2026d: Input Signal Channel\ne\u2026e:\
           \ Listening Mode\nf\u2026f: Output Signal Channel\ng\u2026g: Output Sampling\
           \ Frequency\nh...h: PQLS (Off/2ch/Multich/Bitstream)\ni...i: Auto Phase\
@@ -809,36 +799,25 @@
         name: query
         description: gets Infomation of Audio
         models: set1
->>>>>>> 94d7c42a
   IFV:
     name: video-information
     description: Video Information Command
     values:
-<<<<<<< HEAD
-      nnnnn:nnnnn:
-        description: information of Video(Same Immediate Display ',' is separator of
-          informations)
-        models: set21
-      QSTN:
-        name: query
-        description: gets Information of Video
-        models: set21
-=======
       "a..a,b..b,c\u2026c,d..d,e\u2026e,f\u2026f,g\u2026g,h\u2026h,i\u2026i,":
         name: a-a-b-b-c-c-d-d-e-e-f-f-g-g-h-h-i-i
-        description: "infomation of Video(Same Immediate Display ',' is separator\
-          \ of infomations)\na\u2026a: Video Input Port\nb\u2026b: Input Resolution,\
+        description: "information of Video(Same Immediate Display ',' is separator\
+          \ of informations)\na\u2026a: Video Input Port\nb\u2026b: Input Resolution,\
           \ Frame Rate\nc\u2026c: RGB/YCbCr\nd\u2026d: Color Depth \ne\u2026e: Video\
           \ Output Port\nf\u2026f: Output Resolution, Frame Rate\ng\u2026g: RGB/YCbCr\n\
           h\u2026h: Color Depth\ni...i: Picture Mode"
         models: set1
       QSTN:
         name: query
-        description: gets Infomation of Video
+        description: gets Information of Video
         models: set1
   FLD:
-    name: fl-display-infomation
-    description: FL Display Infomation Command
+    name: fl-display-information
+    description: FL Display Information Command
     values:
       '{xx}{xx}{xx}{xx}{xx}x':
         name: xx-xx-xx-xx-xx-x
@@ -850,7 +829,6 @@
         name: query
         description: gets FL Display Information
         models: set1
->>>>>>> 94d7c42a
   SLI:
     name: input-selector
     description: Input Selector Command
@@ -958,13 +936,6 @@
       2C:
         name: usb
         description: sets USB(toggle)
-<<<<<<< HEAD
-        models: set41
-      2E:
-        name: bluetooth
-        description: sets BLUETOOTH
-        models: set41
-=======
         models: set1
       2D:
         name: aiplay
@@ -974,7 +945,6 @@
         name: bluetooth
         description: sets Bluetooth
         models: set1
->>>>>>> 94d7c42a
       '40':
         name: universal-port
         description: sets Universal PORT
@@ -2794,33 +2764,6 @@
     name: lip-sync-auto-delay
     description: Lip Sync / Auto Delay
     values:
-<<<<<<< HEAD
-      tlpnnnnnnnnnn:
-        description: "NET/USB List Info\nt ->Information Type (A : ASCII letter, C\
-          \ : Cursor Info, U : Unicode letter)\nwhen t = A,\n  l ->Line Info (0-9\
-          \ : 1st to 10th Line)\n  nnnnnnnnn:Listed data (variable-length, 64 ASCII\
-          \ letters max)\n    when AVR is not displayed NET/USB List(Ketboard,Menu,Popup\u2026\
-          ), \"nnnnnnnnn\" is \"See TV\".\n  p ->Property (- : no)\nwhen t = C,\n\
-          \  l ->Cursor Position (0-9 : 1st to 10th Line, - : No Cursor)\n  p ->Update\
-          \ Type (P : Page Information Update ( Page Clear or Disable List Info) ,\
-          \ C : Cursor Position Update)\nwhen t = U, (for Network Control Only)\n\
-          \  l ->Line Info (0-9 : 1st to 10th Line)\n  nnnnnnnnn:Listed data (variable-length,\
-          \ 64 Unicode letters [UTF-8 encoded] max)\n    when AVR is not displayed\
-          \ NET/USB List(Ketboard,Menu,Popup\u2026), \"nnnnnnnnn\" is \"See TV\".\n\
-          \  p ->Property (- : no)"
-        models: set41
-      ti:
-        name: ti
-        description: "select the listed item (from Network Control Only)\n t -> Index\
-          \ Type (L : Line, I : Index)\nwhen t = L,\n  i -> Line number (0-9 : 1st\
-          \ to 10th Line [1 digit] )\nwhen t = I,\n  iiiii -> Index number (00001-99999\
-          \ : 1st to 99999th Item [5 digits] )"
-        models: set41
-  NJA:
-    name: net-usb-jacket-art
-    description: NET/USB Jacket Art (When Jacket Art is available and Output for Network
-      Control Only)
-=======
       '00':
         name: 'off'
         description: sets Lip Sync Off
@@ -2840,7 +2783,6 @@
   APD:
     name: auto-power-down
     description: Auto Power Down
->>>>>>> 94d7c42a
     values:
       '00':
         name: 'off'
@@ -3154,19 +3096,6 @@
     name: xm-artist-name-info
     description: XM Artist Name Info (XM Model Only)
     values:
-<<<<<<< HEAD
-      tlpnnnnnnnnnn:
-        description: "iPod List Info\nt ->Information Type (A : ASCII letter, C :\
-          \ Cursor Info)\nwhen t = A,\n  l ->Line Info (0-9 : 1st to 10th Line)\n\
-          \  nnnnnnnnn:Listed data (variable-length, 64 letters max ASCII letter only)\n\
-          \  p ->Property (- : no)\nwhen t = C,\n  l ->Cursor Position (0-9 : 1st\
-          \ to 10th Line, - : No Cursor)\n  p ->Update Type (P : Page Information Update\
-          \ ( Page Clear or Disable List Info) , C : Cursor Position Update)"
-        models: set27
-  IMD:
-    name: ipod-mode-change
-    description: iPod Mode Change (Universal Port Dock Only)
-=======
       nnnnnnnnnn:
         description: XM Artist Name
         models: set1
@@ -3177,7 +3106,6 @@
   XTI:
     name: xm-title-info
     description: XM Title Info (XM Model Only)
->>>>>>> 94d7c42a
     values:
       nnnnnnnnnn:
         description: XM Title
@@ -3373,51 +3301,6 @@
     name: hd-radio-blend-mode
     description: HD Radio Blend Mode Command (HD Radio Model Only)
     values:
-<<<<<<< HEAD
-      nnnnnnnnn:
-        description: Sation Name (9 letters)
-        models: set12
-      QSTN:
-        name: query
-        description: gets The Tuning Frequency
-        models: set12
-  UDD:
-    name: dab-display-info
-    description: DAB Display Info (Universal Port Dock Only)
-    values:
-      PT:nnnnnnnn:
-        description: DAB Program Type (8 letters)
-        models: set12
-      AT:mmmkbps/nnnnnn:
-        description: DAB Bitrate & Audio Type (m:Bitrate xxxkbps,n:Audio Type Stereo/Mono)
-        models: set12
-      MN:nnnnnnnnn:
-        description: DAB Multiplex Name (9 letters)
-        models: set12
-      MF:mmm/nnnn.nnMHz:
-        description: DAB Multiplex Band ID(mmm) & Freq(nnnn.nnMHz) Info
-        models: set12
-      PT:
-        name: pt
-        description: gets & display DAB Program Info
-        models: set12
-      AT:
-        name: at
-        description: gets & display DAB Bitrate & Audio Type
-        models: set12
-      MN:
-        name: mn
-        description: gets & display DAB Multicast Name
-        models: set12
-      MF:
-        name: mf
-        description: gets & display DAB Multicast Band & Freq Info
-        models: set12
-      UP:
-        name: up
-        description: gets & dispaly DAB Information Wrap-Around Up
-        models: set12
-=======
       '00':
         name: auto
         description: sets HD Radio Blend Mode "Auto"
@@ -3449,7 +3332,6 @@
         name: query
         description: gets the HD Radio Tuner Status
         models: set1
->>>>>>> 94d7c42a
 zone2:
   ZPW:
     name: power
@@ -3699,13 +3581,6 @@
       2C:
         name: usb
         description: sets USB(toggle)
-<<<<<<< HEAD
-        models: set41
-      2E:
-        name: bluetooth
-        description: sets BLUETOOTH
-        models: set152
-=======
         models: set3
       2D:
         name: airplay
@@ -3715,7 +3590,6 @@
         name: bluetooth
         description: sets Bluetooth
         models: set3
->>>>>>> 94d7c42a
       '40':
         name: universal-port
         description: sets Universal PORT
@@ -4341,13 +4215,6 @@
       2C:
         name: usb
         description: sets USB(toggle)
-<<<<<<< HEAD
-        models: set76
-      2E:
-        name: bluetooth
-        description: sets BLUETOOTH
-        models: set76
-=======
         models: set4
       2D:
         name: airplay
@@ -4357,7 +4224,6 @@
         name: bluetooth
         description: sets Bluetooth
         models: set4
->>>>>>> 94d7c42a
       '40':
         name: universal-port
         description: sets Universal PORT
@@ -4814,13 +4680,6 @@
       2C:
         name: usb
         description: sets USB(toggle)
-<<<<<<< HEAD
-        models: set176
-      2E:
-        name: bluetooth
-        description: sets BLUETOOTH
-        models: set176
-=======
         models: set6
       2D:
         name: airplay
@@ -4830,7 +4689,6 @@
         name: bluetooth
         description: sets Bluetooth
         models: set6
->>>>>>> 94d7c42a
       '40':
         name: universal-port
         description: sets Universal PORT
@@ -5483,7 +5341,7 @@
           \    0 : Playing, A : Artist, B : Album, F : Folder, M : Music, P : Playlist,\
           \ S : Search\n         a : Account, b : Playlist-C, c : Starred, d : Unstarred,\
           \ e : What's New\nwhen t = C,\n  l ->Cursor Position (0-9 : 1st to 10th\
-          \ Line, - : No Cursor)\n  p ->Update Type (P : Page Infomation Update (\
+          \ Line, - : No Cursor)\n  p ->Update Type (P : Page Information Update (\
           \ Page Clear or Disable List Info) , C : Cursor Position Update)\nwhen t\
           \ = U, (for Network Control Only)\n  l ->Line Info (0-9 : 1st to 10th Line)\n\
           \  nnnnnnnnn:Listed data (variable-length, 64 Unicode letters [UTF-8 encoded]\
